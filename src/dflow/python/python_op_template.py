--- conflicted
+++ resolved
@@ -417,13 +417,8 @@
         script += "    input_sign = %s.get_input_sign()\n" % class_name
         script += "    output_sign = %s.get_output_sign()\n" % class_name
         if self.slices is not None and self.slices.pool_size is not None:
-<<<<<<< HEAD
             script += "    from typing import List\n"
             script += "    from pathlib import Path\n"
-=======
-            script += "from typing import Optional, List\n"
-            script += "from pathlib import Path\n"
->>>>>>> 21300ee3
             for name in self.slices.input_artifact:
                 if isinstance(input_sign[name], Artifact):
                     if input_sign[name].type == str:
