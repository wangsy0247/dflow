--- conflicted
+++ resolved
@@ -9,13 +9,8 @@
 from .config import config
 from .context_syntax import GLOBAL_CONTEXT
 from .executor import Executor
-<<<<<<< HEAD
-from .io import (PVC, ArgoVar, FutureLen, InputArtifact, InputParameter,
-                 OutputArtifact, OutputParameter)
-=======
 from .io import (PVC, ArgoVar, InputArtifact, InputParameter, OutputArtifact,
                  OutputParameter)
->>>>>>> 99730e28
 from .op_template import OPTemplate, PythonScriptOPTemplate, ShellOPTemplate
 from .resource import Resource
 from .util_ops import CheckNumSuccess, CheckSuccessRatio, InitArtifactForSlices
